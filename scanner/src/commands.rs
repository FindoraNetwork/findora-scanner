use crate::{db, range_scanner::RPCCaller};
use clap::Parser;
use range_scanner::RangeScanner;
use reqwest::Url;
use sqlx::PgPool;
use std::time::Duration;

#[derive(Parser)]
pub enum Scanner {
    Scan(RangeScan),
    Load(Load),
    Subscribe(Subscribe),
}
use crate::{range_scanner, Error, Result};

const DEFAULT_TIMEOUT_SECS: u64 = 32;
const DEFAULT_RETIES: usize = 3;
const DEFAULT_CONCURRENCY: usize = 8;
const DEFAULT_INTERVER: Duration = Duration::from_secs(15);

/// load block at specific height.
#[derive(Parser, Debug)]
#[clap(about, version, author)]
pub struct Load {
    /// Server to tendermint.
    #[clap(short, long)]
    server: String,
    /// Target block height.
    #[clap(long)]
    height: Option<i64>,
    ///Rpc timeout with seconds.
    #[clap(long)]
    timeout: Option<u64>,
    ///Times to retry to pull a block.
    #[clap(long)]
    retries: Option<usize>,
}

impl Load {
    pub async fn execute(&self) -> Result<()> {
        let (rpc, pool) = prepare(&self.server).await?;
        let timeout = Duration::from_secs(self.timeout.unwrap_or(DEFAULT_TIMEOUT_SECS));
        let retries = self.retries.unwrap_or(DEFAULT_RETIES);

        let target = if let Some(h) = self.height {
            if h <= 0 {
                return Err(format!("Invalid height: {}.", h).into());
            }
            h
        } else if let Ok(h) = db::load_last_height(&pool).await {
            h + 1
        } else {
            1
        };

        info!("Got header {}", target);

        let caller = RPCCaller::new(retries, 1, timeout, rpc, pool);

        let staking = caller.load_staking().await?;

        println!("{:?}", &staking);

        caller.load_and_save_block(target).await?;
        info!("Load block at height {} succeed.", target);
        Ok(())
    }
}

///batch scan for findora.
#[derive(Parser)]
#[clap(about, version, author)]
pub struct RangeScan {
    /// Server to tendermint.
    #[clap(short, long)]
    server: String,
    ///Start height
    #[clap(long)]
    start: u64,
    ///End height, included.
    #[clap(long)]
    end: u64,
    ///Rpc timeout with seconds, default is 32 seconds.
    #[clap(long)]
    timeout: Option<u64>,
    ///Times to retry to pull a block, default is 3.
    #[clap(long)]
    retries: Option<usize>,
    ///How many concurrency would be used to call rpc, default is 8.
    #[clap(long)]
    concurrency: Option<usize>,
}

impl RangeScan {
    pub async fn execute(&self) -> Result<()> {
        let (rpc, pool) = prepare(&self.server).await?;
        let timeout = Duration::from_secs(self.timeout.unwrap_or(DEFAULT_TIMEOUT_SECS));
        let retries = self.retries.unwrap_or(DEFAULT_RETIES);
        let concurrency = self.concurrency.unwrap_or(DEFAULT_CONCURRENCY);

        let range_scanner = RangeScanner::new(timeout, rpc, retries, concurrency, pool);

        if self.start < 1 {
            return Err("`start` must >= 1.".into());
        }

        if self.end < self.start {
            return Err("`end` must large than `start`.".into());
        }

        let _ = range_scanner
            .range_scan(self.start as i64, self.end as i64 + 1)
            .await?;
        Ok(())
    }
}

/// Pull a block periodically.
#[derive(Parser)]
#[clap(about, version, author)]
pub struct Subscribe {
    /// Server to tendermint.
    #[clap(short, long)]
    server: String,
    ///Start height
    #[clap(long)]
    start: Option<i64>,
    ///Rpc timeout with seconds, default is 10.
    #[clap(long)]
    timeout: Option<u64>,
    ///Times to retry to pull a block, default is 3.
    #[clap(long)]
    retries: Option<usize>,
    #[clap(long)]
    ///block generation interval, with seconds.
    interval: Option<u64>,
    ///How many concurrency would be used when scanning, default is 8.
    #[clap(long)]
    concurrency: Option<usize>,
}

impl Subscribe {
    pub async fn run(&self) -> Result<()> {
        let (rpc, pool) = prepare(&self.server).await?;
        let timeout = Duration::from_secs(self.timeout.unwrap_or(DEFAULT_TIMEOUT_SECS));
        let interval = self
            .interval
            .map(Duration::from_secs)
            .unwrap_or(DEFAULT_INTERVER);
        let retries = self.retries.unwrap_or(DEFAULT_RETIES);

        let mut cursor = if let Some(h) = self.start {
            if h <= 0 {
                return Err(format!("Invalid height: {}.", h).into());
            }
            h
        } else if let Ok(h) = db::load_last_height(&pool).await {
            h + 1
        } else {
            1
        };

        let range_scanner =
            RangeScanner::new(timeout, rpc, retries, DEFAULT_CONCURRENCY, pool.clone());

<<<<<<< HEAD
        let caller = RPCCaller::new(retries, 1, timeout, rpc, pool);
        loop {
            if caller.load_and_save_block(cursor).await.is_ok() {
                info!("Load block at height {} succeed.", cursor);
                cursor += 1;
=======
        let bacth_size = 128;

        info!("Subscribing start from {}, try fast sync ...", cursor);
        loop {
            let succeed_cnt = range_scanner
                .range_scan(cursor, cursor + bacth_size)
                .await?;
            if succeed_cnt == bacth_size {
                cursor += bacth_size;
            } else {
                break;
            }
        }
        info!("Fast sync complete.");
        let caller = range_scanner.caller().clone();
        loop {
            if let Ok(h) = db::load_last_height(&pool).await {
                cursor = h + 1;
            }
            match load_and_save_block(&caller, cursor, &pool).await {
                Ok(_) => (),
                Err(Error::NotFound) => (),
                Err(e) => return Err(e),
>>>>>>> b342c1b0
            };
            tokio::time::sleep(interval).await;
        }
        //may handle signal here.
    }
}

async fn prepare(rpc: &str) -> Result<(Url, PgPool)> {
    let conn_str = std::env::var("DATABASE_URL")
        .expect("Env var `DATABASE_URL` is required for the findora scanner.");

    let pool = sqlx::PgPool::connect(&conn_str).await?;
    let rpc: Url = rpc.parse().map_err(|e| Error::from(format!("{}", e)))?;

    Ok((rpc, pool))
<<<<<<< HEAD
=======
}

async fn load_and_save_block(caller: &RPCCaller, target: i64, pool: &PgPool) -> Result<()> {
    let block = caller.load_height_retried(target).await?;
    db::save(block, pool).await?;
    db::save_last_height(target, pool).await?;
    info!("Load block at height {} succeed.", target);
    Ok(())
>>>>>>> b342c1b0
}<|MERGE_RESOLUTION|>--- conflicted
+++ resolved
@@ -1,6 +1,5 @@
-use crate::{db, range_scanner::RPCCaller};
+use crate::{db, rpc::RPCCaller, scanner::RangeScanner};
 use clap::Parser;
-use range_scanner::RangeScanner;
 use reqwest::Url;
 use sqlx::PgPool;
 use std::time::Duration;
@@ -11,7 +10,7 @@
     Load(Load),
     Subscribe(Subscribe),
 }
-use crate::{range_scanner, Error, Result};
+use crate::{Error, Result};
 
 const DEFAULT_TIMEOUT_SECS: u64 = 32;
 const DEFAULT_RETIES: usize = 3;
@@ -34,6 +33,9 @@
     ///Times to retry to pull a block.
     #[clap(long)]
     retries: Option<usize>,
+    ///whether to load staking.
+    #[clap(long, parse(from_flag))]
+    staking: bool,
 }
 
 impl Load {
@@ -57,11 +59,15 @@
 
         let caller = RPCCaller::new(retries, 1, timeout, rpc, pool);
 
-        let staking = caller.load_staking().await?;
-
-        println!("{:?}", &staking);
-
         caller.load_and_save_block(target).await?;
+
+        if self.staking {
+            match caller.load_and_save_staking().await {
+                Ok(h) => info!("Staking at {} loaded.", h),
+                Err(e) => warn!("Failed to load staking: {:?}", e),
+            }
+        }
+
         info!("Load block at height {} succeed.", target);
         Ok(())
     }
@@ -137,6 +143,9 @@
     ///How many concurrency would be used when scanning, default is 8.
     #[clap(long)]
     concurrency: Option<usize>,
+    ///Load staking while subscribing.
+    #[clap(long, parse(from_flag))]
+    staking: bool,
 }
 
 impl Subscribe {
@@ -160,17 +169,13 @@
             1
         };
 
-        let range_scanner =
-            RangeScanner::new(timeout, rpc, retries, DEFAULT_CONCURRENCY, pool.clone());
-
-<<<<<<< HEAD
-        let caller = RPCCaller::new(retries, 1, timeout, rpc, pool);
-        loop {
-            if caller.load_and_save_block(cursor).await.is_ok() {
-                info!("Load block at height {} succeed.", cursor);
-                cursor += 1;
-=======
-        let bacth_size = 128;
+        let concurrency = self.concurrency.unwrap_or(DEFAULT_CONCURRENCY);
+
+        assert!(concurrency >= 1);
+
+        let range_scanner = RangeScanner::new(timeout, rpc, retries, concurrency, pool.clone());
+
+        let bacth_size = 4 * concurrency as i64;
 
         info!("Subscribing start from {}, try fast sync ...", cursor);
         loop {
@@ -189,11 +194,18 @@
             if let Ok(h) = db::load_last_height(&pool).await {
                 cursor = h + 1;
             }
-            match load_and_save_block(&caller, cursor, &pool).await {
-                Ok(_) => (),
+            match caller.load_and_save_block(cursor).await {
+                Ok(_) => {
+                    info!("Block at {} loaded.", cursor);
+                    if self.staking {
+                        match caller.load_and_save_staking().await {
+                            Ok(h) => info!("Staking at {} loaded.", h),
+                            Err(e) => warn!("Failed to load staking: {:?}", e),
+                        }
+                    }
+                }
                 Err(Error::NotFound) => (),
                 Err(e) => return Err(e),
->>>>>>> b342c1b0
             };
             tokio::time::sleep(interval).await;
         }
@@ -209,15 +221,4 @@
     let rpc: Url = rpc.parse().map_err(|e| Error::from(format!("{}", e)))?;
 
     Ok((rpc, pool))
-<<<<<<< HEAD
-=======
-}
-
-async fn load_and_save_block(caller: &RPCCaller, target: i64, pool: &PgPool) -> Result<()> {
-    let block = caller.load_height_retried(target).await?;
-    db::save(block, pool).await?;
-    db::save_last_height(target, pool).await?;
-    info!("Load block at height {} succeed.", target);
-    Ok(())
->>>>>>> b342c1b0
 }